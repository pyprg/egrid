# -*- coding: utf-8 -*-
"""
Created on Sun Feb 13 13:10:58 2022

Copyright (C) 2022 pyprg

This program is free software: you can redistribute it and/or modify
it under the terms of the GNU General Public License as published by
the Free Software Foundation, either version 3 of the License, or
(at your option) any later version.

This program is distributed in the hope that it will be useful,
but WITHOUT ANY WARRANTY; without even the implied warranty of
MERCHANTABILITY or FITNESS FOR A PARTICULAR PURPOSE.  See the
GNU General Public License for more details.

You should have received a copy of the GNU General Public License
along with this program.  If not, see <https://www.gnu.org/licenses/>.

@author: pyprg
"""
import unittest
import context
from numpy.testing import assert_array_equal
import pandas as pd
from egrid.builder import (make_objects, create_objects, make_data_frames,
    Slacknode, PValue, QValue, Output, IValue, Branch, Injection,
<<<<<<< HEAD
    Message, Defk, Deft, Klink, Tlink, Vlimit, Defoterm, split_parts, _is_head)
=======
    Message, Defk, Klink, Tlink, Vlimit, Defoterm, split_parts, _is_head)
>>>>>>> 4913e493

_EMPTY_DICT = {}

class Make_objects(unittest.TestCase):

    def test_make_objects_one_node(self):
        res = [*make_objects(('node', 'slack', (), {}))]
        self.assertEqual(
            len(res), 1, "make_objects shall return one object")
        self.assertIsInstance(
            res[0], Message, "make_objects shall return one message")

    def test_make_objects_slacknode(self):
        res = [*make_objects(('node', 'slack', ('adj'), {}))]
        self.assertEqual(
            len(res), 1, "make_objects shall return one object")
        slacknode = res[0]
        self.assertIsInstance(
            slacknode,
            Slacknode,
            "make_objects shall return one instance of Slacknode")
        self.assertEqual(
            slacknode.V,
            Slacknode._field_defaults['V'],
            'voltage attribute of slacknode shall have default value')

    def test_make_objects_slacknode2(self):
        res = [*make_objects(('node', 'n0', ('adj'), {'slack': 'True'}))]
        self.assertEqual(
            len(res), 1, "make_objects shall return one object")
        slacknode = res[0]
        self.assertIsInstance(
            slacknode,
            Slacknode,
            "make_objects shall return one instance of Slacknode")
        self.assertEqual(
            slacknode.V,
            Slacknode._field_defaults['V'],
            'voltage attribute of slacknode shall have default value')

    def test_make_objects_slacknode3(self):
        res = [*make_objects(
            ('node', 'n0', ('adj'), {'slack': 'True', 'V': '0.97-0.2j'}))]
        self.assertEqual(
            len(res), 1, "make_objects shall return one object")
        slacknode = res[0]
        self.assertIsInstance(
            slacknode,
            Slacknode,
            "make_objects shall return one instance of Slacknode")
        self.assertEqual(
            slacknode.V,
            0.97-0.2j,
            'voltage attribute of slacknode shall equal 0.97-0.2j')

    def test_make_objects_slacknode4(self):
        res = [*make_objects(
            ('node', 'n0', ('adj'), {'slack': 'True', 'V': '0.97-j0.2'}))]
        self.assertEqual(
            len(res), 1, "make_objects shall return one object")
        self.assertIsInstance(
            res[0], Message, "make_objects shall return one message")

    def test_make_edge_objects_PQ(self):
        res = [*make_objects(
            ('edge', ('n0', 'line0'), {'P': '4.6', 'Q': '2.4'}))]
        self.assertEqual(
            len(res), 3, "make_objects shall return two object")
        self.assertIsInstance(
            res[0],
            (PValue, QValue, Output),
            "make_objects shall return instances of P/QValue and Output")
        self.assertIsInstance(
            res[1],
            (PValue, QValue, Output),
            "make_objects shall return instances of P/QValue and Output")
        self.assertIsInstance(
            res[2],
            (PValue, QValue, Output),
            "make_objects shall return instances of P/QValue and Output")

    def test_make_edge_objects_P(self):
        res = [*make_objects(
            ('edge', ('n0', 'line0'), {'P': '4.6'}))]
        self.assertEqual(
            len(res), 2, "make_objects shall return two object")
        self.assertIsInstance(
            res[0],
            (PValue, Output),
            "make_objects shall return instances of PValue and Output")
        self.assertIsInstance(
            res[1],
            (PValue, Output),
            "make_objects shall return instances of PValue and Output")

    def test_make_edge_objects_Q(self):
        res = [*make_objects(
            ('edge', ('n0', 'line0'), {'Q': '4.6'}))]
        self.assertEqual(
            len(res), 2, "make_objects shall return two object")
        self.assertIsInstance(
            res[0],
            (QValue, Output),
            "make_objects shall return instances of QValue and Output")
        self.assertIsInstance(
            res[1],
            (QValue, Output),
            "make_objects shall return instances of QValue and Output")

    def test_make_edge_objects_I(self):
        res = [*make_objects(
            ('edge', ('n0', 'line0'), {'I': '4.0'}))]
        self.assertEqual(
            len(res), 2, "make_objects shall return two object")
        self.assertIsInstance(
            res[0],
            (IValue, Output),
            "make_objects shall return instances of IValue and Output")
        self.assertIsInstance(
            res[1],
            (IValue, Output),
            "make_objects shall return instances of IValue and Output")

    def test_make_edge_objects_branch(self):
        res = [*make_objects(
            ('node', 'mybranch', ('n0', 'n1'), _EMPTY_DICT))]
        self.assertEqual(
            len(res), 1, "make_objects shall return one object")
        branch = res[0]
        self.assertIsInstance(
            branch,
            Branch,
            "make_objects shall return an instance of Branch")
        self.assertEqual(
            branch.id,
            'mybranch',
            "id of branch shall be 'mybranch'")
        self.assertEqual(
            branch.y_lo,
            Branch._field_defaults['y_lo'],
            "y_lo of branch shall have default value")
        self.assertEqual(
            branch.y_tr,
            Branch._field_defaults['y_tr'],
            "y_tr of branch shall have default value")

    def test_make_edge_objects_branch2(self):
        res = [*make_objects(
            ('node',
              'mybranch',
              ('n0', 'n1'),
              {'y_lo':'1+2j', 'y_tr': '3+7j'}))]
        self.assertEqual(
            len(res), 1, "make_objects shall return one object")
        branch = res[0]
        self.assertEqual(
            branch.id,
            'mybranch',
            "id of branch shall be 'mybranch'")
        self.assertEqual(
            branch.y_lo,
            1+2j,
            "value of y_lo shall be 1+2j")
        self.assertEqual(
            branch.y_tr,
            3+7j,
            "value of y_tr shall be 3+7j")

    def test_make_edge_objects_injection(self):
        res = [*make_objects(
            ('node', 'myinjection', ('n0',), _EMPTY_DICT))]
        self.assertEqual(
            len(res), 1, "make_objects shall return one object")
        injection = res[0]
        self.assertIsInstance(
            injection,
            Injection,
            "make_objects shall return an instance of Injection")
        self.assertEqual(
            injection.id,
            'myinjection',
            "id of branch shall be 'myinjection'")
        self.assertEqual(
            injection.P10,
            Injection._field_defaults['P10'],
            "P10 of injection shall have default value")
        self.assertEqual(
            injection.Q10,
            Injection._field_defaults['Q10'],
            "Q10 of injection shall have default value")
        self.assertEqual(
            injection.Exp_v_p,
            Injection._field_defaults['Exp_v_p'],
            "Exp_v_p of injection shall have default value")
        self.assertEqual(
            injection.Exp_v_q,
            Injection._field_defaults['Exp_v_q'],
            "Exp_v_q of injection shall have default value")

    def test_make_edge_objects_injection2(self):
        res = [*make_objects(
            ('node',
              'myinjection',
              ('n0',),
              {'P10': '1', 'Q10': '2', 'Exp_v_p': '3', 'Exp_v_q': '7'}))]
        self.assertEqual(
            len(res), 1, "make_objects shall return one object")
        injection = res[0]
        self.assertIsInstance(
            injection,
            Injection,
            "make_objects shall return an instance of Injection")
        self.assertEqual(
            injection.id, 'myinjection', "id of branch shall be 'myinjection'")
        self.assertEqual(
            injection.P10, 1.0, "P10 shall equal 1.0")
        self.assertEqual(
            injection.Q10, 2.0, "Q10 shall equal 2.0")
        self.assertEqual(
            injection.Exp_v_p, 3.0, "Exp_v_p shall equal 3.0")
        self.assertEqual(
            injection.Exp_v_q, 7.0, "Exp_v_q shall equal 7.0")

    def test_make_edge_objects_message(self):
        # error no neighbours
        res = [*make_objects(('node', 'myid', (), {}))]
        self.assertEqual(
            len(res), 1, "make_objects shall return one object")
        obj = res[0]
        self.assertIsInstance(
            obj, Message, "make_objects shall return an instance of Message")
        # error P10 no float
        res = [*make_objects(('node', 'myid', ('n1',), {'P10':'1.+.4j'}))]
        self.assertEqual(
            len(res), 1, "make_objects shall return one object")
        obj = res[0]
        self.assertIsInstance(
            obj, Message, "make_objects shall return an instance of Message")
        # error P10 no float
        res = [*make_objects(('node', 'myid', ('n1',), {'P10':'hallo'}))]
        self.assertEqual(
            len(res), 1, "make_objects shall return one object")
        obj = res[0]
        self.assertIsInstance(
            obj, Message, "make_objects shall return an instance of Message")
        # error P10 no float
        res = [*make_objects(('node', 'myid', ('n1',), {'P10':'True'}))]
        self.assertEqual(
            len(res), 1, "make_objects shall return one object")
        obj = res[0]
        self.assertIsInstance(
            obj, Message, "make_objects shall return an instance of Message")
        # error Q10 no float
        res = [*make_objects(('node', 'myid', ('n1',), {'Q10':'1.+.4j'}))]
        self.assertEqual(
            len(res), 1, "make_objects shall return one object")
        obj = res[0]
        self.assertIsInstance(
            obj, Message, "make_objects shall return an instance of Message")
        # error Exp_v_p no float
        res = [*make_objects(('node', 'myid', ('n1',), {'Exp_v_p':'1.+.4j'}))]
        self.assertEqual(
            len(res), 1, "make_objects shall return one object")
        obj = res[0]
        self.assertIsInstance(
            obj, Message, "make_objects shall return an instance of Message")
        # error Exp_v_q no float
        res = [*make_objects(('node', 'myid', ('n1',), {'Exp_v_q':'1.+.4j'}))]
        self.assertEqual(
            len(res), 1, "make_objects shall return one object")
        obj = res[0]
        self.assertIsInstance(
            obj, Message, "make_objects shall return an instance of Message")

class Create_objects(unittest.TestCase):

    def test_empty_string(self):
        res = [*create_objects('')]
        self.assertEqual(res, [], 'is empty')

    def test_empty_iterable(self):
        self.assertEqual(
            [*create_objects([])],
            [],
            'is empty')
        self.assertEqual(
            [*create_objects([(),()])],
            [],
            'is empty')

    def test_single_node(self):
        msg, *_ = [*create_objects('n0')]
        self.assertIsInstance(msg, Message, 'create object returns a message')
        self.assertEqual(msg.level, 1, 'create_objects returns warning')
        self.assertTrue(
            msg.message.startswith('ignoring object'),
            'create object ignores object')

    def test_none_node_string(self):
        msg, *_ = [*create_objects('string')]
        self.assertIsInstance(msg, Message, 'create object returns a message')
        self.assertEqual(msg.level, 1, 'create_objects returns warning')
        self.assertTrue(
            msg.message.startswith('ignoring object'),
            'create object ignores object')

    def test_two_none_node_strings(self):
        _, msg, __ = [*create_objects('object_a object_b')]
        self.assertIsInstance(msg, Message, 'create object returns a message')
        self.assertEqual(
            msg.level, 2, 'create_objects returns an error message')
        self.assertTrue(
            msg.message.startswith('Error'),
            'create object issues an error message')

    def test_node_injection(self):
        res = [*create_objects('node injection')]
        self.assertEqual(
            len(res), 1, 'create_objects returns one object')
        self.assertIsInstance(
            res[0],
            Injection,
            'create_objects returns an instance of Injection')

    def test_node_branch_node(self):
        res = [*create_objects('node_A branch node_B')]
        self.assertEqual(
            len(res), 1, 'create_objects returns one object')
        self.assertIsInstance(
            res[0],
            Branch,
            'create_objects returns an instance of Branch')
        branch = res[0]
        self.assertEqual(
            branch.id, 'branch', 'the ID of the branch is "branch"')
        self.assertEqual(
            branch.id_of_node_A, 'node_A', 'id_of_node_A is node_A')
        self.assertEqual(
            branch.id_of_node_B, 'node_B', 'id_of_node_B is node_B')

    def test_not_processed_type(self):
        msg, *_ = [*create_objects(27)]
        self.assertIsInstance(msg, Message, 'create_objects returns a message')
        self.assertEqual(msg.level, 1, 'create_objects returns warning')
        self.assertTrue(
            msg.message.startswith('wrong type'),
            'create_objects ignores object')

    def test_pass_branch(self):
        branch = Branch('b', 'n0', 'n1')
        res, *_ = create_objects(branch)
        self.assertEqual(
            res, branch, 'create_objects returns Branch instance')

    def test_create_message_empty_instruction_line(self):
        res = [*create_objects('#.')]
        self.assertEqual(
            len(res), 0, 'create_objects returns no object')

    def test_create_instruction(self):
        res = [*create_objects(
            ['#.   Message(message=hallo, level=0)',
              '#.   Defk(id=kp)'])]
        self.assertEqual(
            len(res), 2, 'create_objects returns two objects')
        self.assertEqual(
            res,
            [Message(message='hallo', level=0),
              Defk(id=('kp',))],
            'create_objects creates instances of Message, Defk')

    def test_create_instruction2(self):
        """remove quotes from strings"""
        res = [*create_objects(
            ['#.   Message(message="hallo", level=0)',
              '#.   Defk(id="kp")'])]
        self.assertEqual(
            len(res), 2, 'create_objects returns two objects')
        self.assertEqual(
            res,
            [Message(message='hallo', level=0),
              Defk(id=('kp',))],
            'create_objects creates instances of Message, Defk')

    def test_create_injection(self):
        res = [*create_objects(
            ['#. Klink(id_of_injection=hallo part=p id_of_factor=myid)'])]
        self.assertEqual(
            len(res), 1, 'create_objects returns one object')
        self.assertEqual(
            res,
            [Klink(
                part=('p',),
                id_of_injection=('hallo',),
                id_of_factor=('myid',))],
            'create_objects creates instances of Link')

    def test_create_terminallink(self):
        res = [*create_objects(
            ['#. Tlink(id_of_branch=hallo id_of_node=node0 id_of_factor=myid '
              'step=(1 2))'])]
        self.assertEqual(
            len(res), 1, 'create_objects returns one object')
        self.assertEqual(
            res,
            [Tlink(
                id_of_branch=('hallo',),
                id_of_node=('node0',),
                id_of_factor=('myid',),
                step=(1,2))],
            'create_objects creates instances of Tlink')

    def test_create_defoterm(self):
        res = [*create_objects(['#. Defoterm()'])]
        self.assertEqual(len(res), 1, 'create_objects returns one object')
        self.assertEqual(
            res, [Defoterm()], 'create_objects creates instances of Defoterm')

class Make_data_frames(unittest.TestCase):
    """objects input"""

    def test_empty(self):
        frames = make_data_frames()
        self.assertEqual(
            len(frames), 14, 'make_data_frames creates 13 items')
        self.assertTrue(
            all(isinstance(df, pd.DataFrame) for key, df in frames.items()),
            'all values are pandas.DataFrames')
        self.assertTrue(
            all(df.empty for key, df in frames.items()),
            'all dataframes are empty')

    def test_term(self):
        frames = make_data_frames([Defoterm()])
        term = frames.get('Term')
        self.assertIsInstance(term, pd.DataFrame)
        row = term.iloc[0]
        self.assertEqual(row.id, '0')
        assert_array_equal(row.args, Defoterm._field_defaults['args'])
        self.assertEqual(row.fn, Defoterm._field_defaults['fn'])
        self.assertEqual(row.step, Defoterm._field_defaults['step'])

    def test_vlimit(self):
        frames = make_data_frames([Vlimit(id_of_node='n_0')])
        vlimit = frames['Vlimit'].loc[0]
        self.assertEqual(vlimit.id_of_node, 'n_0')
        self.assertAlmostEqual(vlimit['min'], 0.9)
        self.assertAlmostEqual(vlimit['max'], 1.1)
        self.assertEqual(vlimit.step, -1)

    def test_wrong_class(self):
        objs = create_objects(
            ['#. Link(objid=(br0 br1) nodeid=(n0 n1) id=f0',
              '#.      step=(1 2))'])
        frames = make_data_frames(objs)
        self.assertEqual(len(frames['Message']), 1, 'one error message')
        self.assertTrue(frames['Terminallink'].empty)
        self.assertTrue(frames['Injectionlink'].empty)

    def test_defvl(self):
        objs = create_objects('#.Defvl(id_of_node=n_0)')
        frames = make_data_frames(objs)
        vlimit = frames['Vlimit'].loc[0]
        self.assertEqual(vlimit.id_of_node, 'n_0')
        self.assertAlmostEqual(vlimit['min'], 0.9)
        self.assertAlmostEqual(vlimit['max'], 1.1)
        self.assertEqual(vlimit.step, -1)

class Make_data_frames2(unittest.TestCase):
    """string input"""

    def test_empty(self):
        objs = create_objects(
            ['#.'])
        frames = make_data_frames(objs)
        self.assertEqual(len(frames.items()), 14)
        for k in [
                'Branch', 'Slacknode', 'Injection', 'Output', 'PValue',
                'QValue', 'IValue', 'Vvalue', 'Vlimit', 'Term', 'Message',
                'Factor', 'Injectionlink', 'Terminallink']:
            df = frames[k]
            self.assertTrue(df.empty)

    def test_injlink_in_footer(self):
        objs = create_objects(
            ['#. Klink(id_of_injection=hallo part=p id_of_factor=f0',
              '#.      step=(1 2))'])
        frames = make_data_frames(objs)
        self.assertEqual(
            len(frames['Injectionlink']),
            2,
            'two rows in table Injectionlink')

    def test_injlink2_in_footer(self):
        objs = create_objects(
            ['#. Klink(id_of_injection=hallo part=(p q) id_of_factor=(f0 f1)',
              '#.      step=(1 2))'])
        frames = make_data_frames(objs)
        self.assertEqual(
            len(frames['Injectionlink']),
            4,
            'four rows in table Injectionlink')

    def test_tlink_in_graph(self):
        objs = create_objects(
            ['n       branch\n  Tlink=tap Tlink.step=1'])
        frames = make_data_frames(objs)
        self.assertEqual(len(frames['Message']), 0, 'no error message')
        self.assertEqual(
            len(frames['Terminallink']), 1, 'Terminallink has one row')
        self.assertEqual(
            frames['Terminallink'].iloc[0]
            [['branchid', 'nodeid', 'id', 'step']]
            .to_list(),
            ['branch', 'n', 'tap', 1])

    def test_terminallink_in_footer(self):
        objs = create_objects(
            ['#. Tlink(id_of_branch=hallo id_of_node=node0 id_of_factor=f0',
              '#.      step=(1 2))'])
        frames = make_data_frames(objs)
        self.assertEqual(len(frames['Terminallink']),
            2,
            'two rows in table Terminallink')

    def test_terminallink2_in_footer(self):
        objs = create_objects(
            ['#. Tlink(id_of_branch=(br0 br1) id_of_node=(n0 n1)',
              '#.       id_of_factor=f0 step=(1 2))'])
        frames = make_data_frames(objs)
        self.assertEqual(
            len(frames['Terminallink']), 4, 'four rows in table Terminallink')

    def test_defvl_in_footer(self):
        objs = create_objects('#.Defvl(id_of_node(n0 n1) step(0 1 2))')
        frames = make_data_frames(objs)
        self.assertEqual(len(frames['Message']), 0, 'no error message')
        self.assertEqual(len(frames['Vlimit']), 6, 'Vlimit has six row')

    def test_vlimit_at_node(self):
        """Vlimit at node"""
        objs = create_objects(
            'n      inj\n'
            'Vlimit.min=.98\n'
            'Vlimit.step=1')
        frames = make_data_frames(objs)
        self.assertEqual(len(frames['Message']), 0, 'no error message')
        self.assertEqual(len(frames['Vlimit']), 1, 'Vlimit has one row')
        self.assertEqual(
            frames['Vlimit'].iloc[0][['id_of_node','min','step']].to_list(),
            ['n', 0.98, 1])

    def test_vlimit_in_footer(self):
        """Vlimit in footer"""
        objs = create_objects('#.Vlimit')
        frames = make_data_frames(objs)
        self.assertEqual(len(frames['Message']), 0, 'no error message')
        self.assertEqual(len(frames['Vlimit']), 1, 'Vlimit has one row')

    def test_vlimit_in_graphic(self):
        """Vlimit in footer"""
        objs = create_objects('n         inj\nVlimit.min=.98')
        frames = make_data_frames(objs)
        self.assertEqual(len(frames['Message']), 0, 'no error message')
        self.assertEqual(len(frames['Vlimit']), 1, 'Vlimit has one row')

    def test_P_at_node(self):
        """PValue at node"""
        objs = create_objects(
            'n       inj\n'
            '  P=10 P.direction=-1')
        frames = make_data_frames(objs)
        self.assertEqual(
            len(frames['Message']), 0, 'no error message')
        self.assertEqual(len(frames['PValue']), 1, 'Pvalue has one row')
        self.assertEqual(
            frames['PValue'].iloc[0]
            [['id_of_batch', 'P', 'direction', 'cost']].to_list(),
            ['n_inj', 10.0, -1.0, 0.0])

    def test_PValue_in_footer(self):
        """PValue in footer"""
        objs = create_objects(
            '#.PValue(id_of_batch=a P=12 direction=-1 cost=27)')
        frames = make_data_frames(objs)
        self.assertEqual(
            len(frames['Message']),
            0,
            'no error message')
        self.assertEqual(
            len(frames['PValue']),
            1,
            'Pvalue has one row')
        self.assertEqual(
            frames['PValue'].iloc[0]
            [['id_of_batch', 'P', 'direction', 'cost']].to_list(),
            ['a', 12.0, -1.0, 27.0])

    def test_Slacknode_in_footer(self):
        """Slacknode in footer"""
        objs = create_objects(
            '#.Slacknode(id_of_node=slack V=1.01+0.2j)')
        frames = make_data_frames(objs)
        self.assertEqual(
            len(frames['Message']),
            0,
            'no error message')
        self.assertEqual(
            len(frames['Slacknode']),
            1,
            'Slacknode has one row')
        self.assertEqual(
            frames['Slacknode'].iloc[0]
            [['id_of_node', 'V']]
            .to_list(),
            ['slack', (1.01+0.2j)])

    def test_Branch_in_footer(self):
        """Branch in footer"""
        objs = create_objects(
            '#.Branch(id=Branch id_of_node_A=n0 id_of_node_B=n1 y_lo=1+2j)')
        frames = make_data_frames(objs)
        self.assertEqual(
            len(frames['Message']),
            0,
            'no error message')
        self.assertEqual(
            len(frames['Branch']),
            1,
            'Branch has one row')
        self.assertEqual(
            frames['Branch'].iloc[0]
            [['id', 'id_of_node_A', 'id_of_node_B', 'y_lo', 'y_tr']]
            .to_list(),
            ['Branch', 'n0', 'n1', (1+2j), 0j])

    def test_Injection_in_footer(self):
        """Injection in footer"""
        objs = create_objects(
            '#.Injection(id=Injection id_of_node=n0 P10=23 Q10=12 Exp_v_p=0 '
            'Exp_v_q=2)')
        frames = make_data_frames(objs)
        self.assertEqual(
            len(frames['Message']),
            0,
            'no error message')
        self.assertEqual(
            len(frames['Injection']),
            1,
            'Injection has one row')
        self.assertEqual(
            frames['Injection'].iloc[0]
            [['id', 'id_of_node', 'P10', 'Q10', 'Exp_v_p', 'Exp_v_q']]
            .to_list(),
            ['Injection', 'n0', 23.0, 12.0, 0.0, 2.0])

    def test_Factor_in_footer(self):
        """Factor in footer"""
        objs = create_objects(
            '#.Factor(id=Factor type=const value=42 min=27 max=83 '
            'is_discrete=True m=.5 n=1 step=2 cost=17)')
        frames = make_data_frames(objs)
        self.assertEqual(
            len(frames['Message']),
            0,
            'no error message')
        self.assertEqual(
            len(frames['Factor']),
            1,
            'Injection has one row')
        self.assertEqual(
            frames['Factor'].iloc[0]
            [['id', 'type', 'id_of_source', 'value', 'min', 'max',
              'is_discrete', 'm', 'n', 'step', 'cost']]
            .to_list(),
            ['Factor', 'const', '_default_', 42.0, 27.0, 83.0,
              True, 0.5, 1.0, 2, 17.0])

    def test_Factor_in_footer2(self):
        """Factor after footer indicator"""
        string = (
            '#.\n'
            'Factor(id=Factor type=const value=42 min=27 max=83 '
            'is_discrete=True m=.5 n=1 step=2 cost=17)')
        objs = create_objects(string.split('\n'))
        frames = make_data_frames(objs)
        self.assertEqual(
            len(frames['Message']),
            0,
            'no error message')
        self.assertEqual(
            len(frames['Factor']),
            1,
            'Injection has one row')
        self.assertEqual(
            frames['Factor'].iloc[0]
            [['id', 'type', 'id_of_source', 'value', 'min', 'max',
              'is_discrete', 'm', 'n', 'step', 'cost']]
            .to_list(),
            ['Factor', 'const', '_default_', 42.0, 27.0, 83.0,
<<<<<<< HEAD
              True, 0.5, 1.0, 2, 17.0])

class Split_parts(unittest.TestCase):


    def test_split_parts(self):
        head, tail = split_parts(_is_head,'1\n2\n3\n#.\n4\n5\n6'.split('\n'))
        self.assertEqual(list(head), ['1', '2', '3'])
        self.assertEqual(list(tail), ['4', '5', '6'])

    def test_footer(self):
        schema = """
#.
Deft(id  = tap  , type=var,min=-16 max=16 value=0 is_discrete=True cost= .03 )
Defk(id=kcap type=var min=0 max=5 value=0 is_discrete=True cost=.05)
Klink
(
id_of_injection
=

cap

id_of_factor
=
kcap
part
=
q
)
Vlimit(min=.95)
"""
        objects = list(create_objects(schema))
        self.assertEqual(
            objects,
            [Deft(id=('tap',), type='var', id_of_source=None, value=0.0,
                  min=-16.0, max=16.0, is_discrete=True, m=-0.00625, n=1.0,
                  step=-1, cost=0.03),
             Defk(id=('kcap',), type='var', id_of_source=None, value=0.0,
                  min=0.0, max=5.0, is_discrete=True, m=1.0, n=0.0, step=-1,
                  cost=0.05),
             Klink(id_of_injection=('cap',), part=('q',),
                   id_of_factor=('kcap',), step=-1),
             Vlimit(id_of_node='', min=0.95, max=1.1, step=-1)])

    def test_footer_no_space(self):
        schema = (
            '#.\n'
            'Deft(id=tap)\nDefk(id=kcap)')
        objects = list(create_objects(schema))
        self.assertEqual(
            objects,
            [Deft(id=('tap',)), Defk(id=('kcap',))])

    def test_comment_in_footer(self):
        schema = (
            '#.\n'
            '#Deft(id=tap)\n'
            'Defk(id=kcap)')
        objects = list(create_objects(schema))
        self.assertEqual(
            objects,
            [Defk(id=('kcap',))])

    def test_bad_footer_marker(self):
        schema = """
#..
Deft(id  = tap  , type=var,min=-16 max=16 value=0 is_discrete=True cost= .03 )
Defk(id=kcap type=var min=0 max=5 value=0 is_discrete=True cost=.05)
"""
        frames = make_data_frames(create_objects(schema))
        self.assertEqual(len(frames['Message']), 1)
=======
             True, 0.5, 1.0, 2, 17.0])
>>>>>>> 4913e493

class Split_parts(unittest.TestCase):

    def test_split_parts(self):
        head, tail = split_parts(_is_head,'1\n2\n3\n#.\n4\n5\n6'.split('\n'))
        self.assertEqual(list(head), ['1', '2', '3'])
        self.assertEqual(list(tail), ['4', '5', '6'])


if __name__ == '__main__':
    unittest.main()<|MERGE_RESOLUTION|>--- conflicted
+++ resolved
@@ -25,11 +25,7 @@
 import pandas as pd
 from egrid.builder import (make_objects, create_objects, make_data_frames,
     Slacknode, PValue, QValue, Output, IValue, Branch, Injection,
-<<<<<<< HEAD
     Message, Defk, Deft, Klink, Tlink, Vlimit, Defoterm, split_parts, _is_head)
-=======
-    Message, Defk, Klink, Tlink, Vlimit, Defoterm, split_parts, _is_head)
->>>>>>> 4913e493
 
 _EMPTY_DICT = {}
 
@@ -730,7 +726,6 @@
               'is_discrete', 'm', 'n', 'step', 'cost']]
             .to_list(),
             ['Factor', 'const', '_default_', 42.0, 27.0, 83.0,
-<<<<<<< HEAD
               True, 0.5, 1.0, 2, 17.0])
 
 class Split_parts(unittest.TestCase):
@@ -802,9 +797,6 @@
 """
         frames = make_data_frames(create_objects(schema))
         self.assertEqual(len(frames['Message']), 1)
-=======
-             True, 0.5, 1.0, 2, 17.0])
->>>>>>> 4913e493
 
 class Split_parts(unittest.TestCase):
 
